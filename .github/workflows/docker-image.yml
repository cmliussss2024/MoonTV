name: Build & Push Docker image

on:
  pull_request_target:
    branches:
      - main
    paths-ignore:
      - '**.md'
      - '.github/**'
    types:
      - labeled
      - synchronize
  workflow_run:
    workflows: ['Release']
    types:
      - completed

  workflow_dispatch:

concurrency:
  group: ${{ github.workflow }}-${{ github.ref }}
  cancel-in-progress: true

permissions:
  contents: write
  packages: write
  actions: write
  pull-requests: write

jobs:
  build:
    strategy:
      matrix:
        include:
          - platform: linux/amd64
            os: ubuntu-latest
          - platform: linux/arm64
            os: ubuntu-24.04-arm
    runs-on: ${{ matrix.os }}

    steps:
      - name: Prepare platform name
        run: |
          echo "PLATFORM_NAME=${{ matrix.platform }}" | sed 's|/|-|g' >> $GITHUB_ENV

      - name: Checkout source code
        uses: actions/checkout@v4

      - name: Set up Docker Buildx
        uses: docker/setup-buildx-action@v3

      - name: Login to GitHub Container Registry
        uses: docker/login-action@v3
        with:
          registry: ghcr.io
          username: ${{ github.actor }}
          password: ${{ secrets.GITHUB_TOKEN }}

      - name: Set lowercase repository owner
        id: lowercase
        run: echo "owner=$(echo '${{ github.repository_owner }}' | tr '[:upper:]' '[:lower:]')" >> "$GITHUB_OUTPUT"

      - name: Extract metadata
        id: meta
        uses: docker/metadata-action@v5

        with:
          images: ghcr.io/${{ steps.lowercase.outputs.owner }}/moontv
          tags: |
            type=ref,event=pr
            type=raw,value=latest,enable={{is_default_branch}}

      - name: Get latest tag
        run: |
          echo "latest_tag=$(curl -s https://api.github.com/repos/${{ github.repository }}/tags | jq -r '.[0].name // "latest"' | sed 's/^v//')" >> $GITHUB_ENV

      - name: Build and push by digest
        id: build
        uses: docker/build-push-action@v5
        with:
          context: .
          file: ./Dockerfile
          platforms: ${{ matrix.platform }}
          labels: ${{ steps.meta.outputs.labels }}
<<<<<<< HEAD
          tags: ${{ github.event_name != 'pull_request_target' && format('ghcr.io/{0}/moontv:{1}', steps.lowercase.outputs.owner, env.latest_tag) || '' }}
          outputs: type=image,name=ghcr.io/${{ steps.lowercase.outputs.owner }}/moontv,name-canonical=true,push=true
=======
          tags: ${{ github.event_name == 'pull_request_target' && format('ghcr.io/{0}/moontv:pr-{1}', steps.lowercase.outputs.owner, github.event.number) || format('ghcr.io/{0}/moontv:{1}', steps.lowercase.outputs.owner, env.latest_tag) }}
          outputs: type=image,name=ghcr.io/${{ steps.lowercase.outputs.owner }}/moontv,name-canonical=true,push=${{ github.event_name != 'pull_request_target' }}
>>>>>>> e4178c8d

      - name: Export digest
        run: |
          mkdir -p /tmp/digests
          digest="${{ steps.build.outputs.digest }}"
          touch "/tmp/digests/${digest#sha256:}"

      - name: Upload digest
        uses: actions/upload-artifact@v4
        with:
          name: digests-${{ env.PLATFORM_NAME }}
          path: /tmp/digests/*
          if-no-files-found: error
          retention-days: 1

  merge-pr:
    runs-on: ubuntu-latest
    needs:
      - build
    if: github.event_name == 'pull_request_target'
    steps:
      - name: Download digests
        uses: actions/download-artifact@v4
        with:
          path: /tmp/digests
          pattern: digests-*
          merge-multiple: true

      - name: Set up Docker Buildx
        uses: docker/setup-buildx-action@v3

      - name: Login to GitHub Container Registry
        uses: docker/login-action@v3
        with:
          registry: ghcr.io
          username: ${{ github.actor }}
          password: ${{ secrets.GITHUB_TOKEN }}

      - name: Set lowercase repository owner
        id: lowercase
        run: echo "owner=$(echo '${{ github.repository_owner }}' | tr '[:upper:]' '[:lower:]')" >> "$GITHUB_OUTPUT"

      - name: Create manifest list and push
        working-directory: /tmp/digests
        run: |
          docker buildx imagetools create -t ghcr.io/${{ steps.lowercase.outputs.owner }}/moontv:pr-${{ github.event.number }} \
            $(printf 'ghcr.io/${{ steps.lowercase.outputs.owner }}/moontv@sha256:%s ' *)

  merge:
    runs-on: ubuntu-latest
    needs:
      - build
    if: github.event_name != 'pull_request_target'
    steps:
      - name: Download digests
        uses: actions/download-artifact@v4
        with:
          path: /tmp/digests
          pattern: digests-*
          merge-multiple: true

      - name: Set up Docker Buildx
        uses: docker/setup-buildx-action@v3

      - name: Login to GitHub Container Registry
        uses: docker/login-action@v3
        with:
          registry: ghcr.io
          username: ${{ github.actor }}
          password: ${{ secrets.GITHUB_TOKEN }}

      - name: Set lowercase repository owner
        id: lowercase
        run: echo "owner=$(echo '${{ github.repository_owner }}' | tr '[:upper:]' '[:lower:]')" >> "$GITHUB_OUTPUT"

      - name: Extract metadata
        id: meta
        uses: docker/metadata-action@v5
        with:
          images: ghcr.io/${{ steps.lowercase.outputs.owner }}/moontv
          tags: |
            type=ref,event=pr,prefix=pr-
            type=raw,value=latest,enable={{is_default_branch}}

      - name: Create manifest list and push
        working-directory: /tmp/digests
        run: |
          docker buildx imagetools create $(jq -cr '.tags | map("-t " + .) | join(" ")' <<< "$DOCKER_METADATA_OUTPUT_JSON") \
            $(printf 'ghcr.io/${{ steps.lowercase.outputs.owner }}/moontv@sha256:%s ' *)

      - name: Inspect image
        run: |
          docker buildx imagetools inspect ghcr.io/${{ steps.lowercase.outputs.owner }}/moontv:${{ steps.meta.outputs.version }}

  pr-comment:
    runs-on: ubuntu-latest
    needs:
      - merge-pr
    if: github.event_name == 'pull_request_target'
    steps:
      - name: Set lowercase repository owner
        id: lowercase
        run: echo "owner=$(echo '${{ github.repository_owner }}' | tr '[:upper:]' '[:lower:]')" >> "$GITHUB_OUTPUT"

      - name: Comment on PR
        uses: actions/github-script@v7
        with:
          script: |
            github.rest.issues.createComment({
              issue_number: context.issue.number,
              owner: context.repo.owner,
              repo: context.repo.repo,
              body: `🎉 您的 PR 已构建完成！

            Docker 镜像已成功构建并推送到 GitHub Container Registry。

            **拉取命令：**
            \`\`\`bash
            docker pull ghcr.io/${{ steps.lowercase.outputs.owner }}/moontv:pr-${{ github.event.number }}
            \`\`\`

            **标签：** \`pr-${{ github.event.number }}\`

            构建完成时间：${new Date().toLocaleString('zh-CN', { timeZone: 'Asia/Shanghai' })}`
            });

  cleanup-refresh:
    runs-on: ubuntu-latest
    needs:
      - merge
    if: always() && github.event_name != 'pull_request_target'
    steps:
      - name: Delete workflow runs
        uses: Mattraks/delete-workflow-runs@main
        with:
          token: ${{ secrets.GITHUB_TOKEN }}
          repository: ${{ github.repository }}
          retain_days: 0
          keep_minimum_runs: 2
      - name: Refresh VERSION.txt cache
        run: |
          echo "Refreshing VERSION.txt cache..."
          curl -s https://purge.jsdelivr.net/gh/LunaTechLab/moontv/VERSION.txt
          echo ""
          echo "VERSION.txt cache refreshed successfully"<|MERGE_RESOLUTION|>--- conflicted
+++ resolved
@@ -82,13 +82,8 @@
           file: ./Dockerfile
           platforms: ${{ matrix.platform }}
           labels: ${{ steps.meta.outputs.labels }}
-<<<<<<< HEAD
-          tags: ${{ github.event_name != 'pull_request_target' && format('ghcr.io/{0}/moontv:{1}', steps.lowercase.outputs.owner, env.latest_tag) || '' }}
-          outputs: type=image,name=ghcr.io/${{ steps.lowercase.outputs.owner }}/moontv,name-canonical=true,push=true
-=======
           tags: ${{ github.event_name == 'pull_request_target' && format('ghcr.io/{0}/moontv:pr-{1}', steps.lowercase.outputs.owner, github.event.number) || format('ghcr.io/{0}/moontv:{1}', steps.lowercase.outputs.owner, env.latest_tag) }}
           outputs: type=image,name=ghcr.io/${{ steps.lowercase.outputs.owner }}/moontv,name-canonical=true,push=${{ github.event_name != 'pull_request_target' }}
->>>>>>> e4178c8d
 
       - name: Export digest
         run: |
